ARG branch=latest
FROM cccs/assemblyline-v4-service-base:$branch

ENV SERVICE_PATH frankenstrings.frankenstrings.FrankenStrings

USER root

RUN apt-get update && apt-get install -y libyaml-dev && rm -rf /var/lib/apt/lists/*

<<<<<<< HEAD
RUN pip install utils pefile python-magic beautifulsoup4 lxml multidecoder && rm -rf ~/.cache/pip

=======
>>>>>>> f57b4c40
# Switch to assemblyline user
USER assemblyline

# Install python dependencies
COPY requirements.txt requirements.txt
RUN pip install --no-cache-dir --user --requirement requirements.txt && rm -rf ~/.cache/pip

# Copy FrankenStrings service code
WORKDIR /opt/al_service
COPY . .

# Patch version in manifest
ARG version=4.0.0.dev1
USER root
RUN sed -i -e "s/\$SERVICE_TAG/$version/g" service_manifest.yml

# Switch to assemblyline user
USER assemblyline<|MERGE_RESOLUTION|>--- conflicted
+++ resolved
@@ -7,11 +7,6 @@
 
 RUN apt-get update && apt-get install -y libyaml-dev && rm -rf /var/lib/apt/lists/*
 
-<<<<<<< HEAD
-RUN pip install utils pefile python-magic beautifulsoup4 lxml multidecoder && rm -rf ~/.cache/pip
-
-=======
->>>>>>> f57b4c40
 # Switch to assemblyline user
 USER assemblyline
 
