"""
FrankenStrings Service
See README.md for details about this service.
"""
from assemblyline.al.service.base import ServiceBase
from assemblyline.al.common.result import Result, ResultSection, SCORE, TAG_TYPE, TAG_WEIGHT, TEXT_FORMAT
from assemblyline.common.timeout import alarm_clock

pefile = None
bbcrack = None
PatternMatch = None


class FrankenStrings(ServiceBase):
    SERVICE_CATEGORY = 'Static Analysis'
    SERVICE_ACCEPTS = '.*'
    SERVICE_DESCRIPTION = "Suspicious String Monster"
    SERVICE_REVISION = ServiceBase.parse_revision('$Id$')
    SERVICE_VERSION = '1'
    SERVICE_TIMEOUT = 300
    SERVICE_ENABLED = True
    SERVICE_CPU_CORES = 1
    SERVICE_RAM_MB = 256

    def import_service_deps(self):
        global namedtuple, strings, binascii, hashlib, magic, mmap, os, re, string, unicodedata, \
            pefile, bbcrack, PatternMatch
        from collections import namedtuple
        from floss import strings
        import binascii
        import hashlib
        import magic
        import mmap
        import os
        import re
        import string
        import unicodedata
        import pefile
        from al_services.alsvc_frankenstrings.balbuzard.bbcrack import bbcrack
        from al_services.alsvc_frankenstrings.balbuzard.patterns import PatternMatch

    def __init__(self, cfg=None):
        super(FrankenStrings, self).__init__(cfg)
        self.filetypes = ['application',
                          'document',
                          'exec',
                          'image',
                          'Microsoft',
                          'text',
                          ]
        self.hexencode_strings = ['\u',
                                  '%u',
                                  '\\x',
                                  '0x'
                                  ]
        # Unless patterns are added/adjusted to patterns.py, the following should remain at 7:
        self.st_min_length = 7


    def start(self):
        self.log.debug("FrankenStrings service started")

# --- Support Functions ------------------------------------------------------------------------------------------------

    # Will search for ALL IOC patterns.
    def ioc_to_tag(self, data, patterns, res, taglist=False, check_length=False, strs_max_size=0,
                   st_max_length=300):

        if taglist:
            tags = {}

        strs = set()
        jn = False

        # Flare-FLOSS ascii string extract
        for ast in strings.extract_ascii_strings(data, n=self.st_min_length):
            if len(ast.s) < st_max_length:
                strs.add(ast.s)
        # Flare-FLOSS unicode string extract
        for ust in strings.extract_unicode_strings(data, n=self.st_min_length):
            if len(ust.s) < st_max_length:
                strs.add(ust.s)

        if check_length:
            if len(strs) > strs_max_size:
                jn = True

        if len(strs) > 0:
            for s in strs:
                st_value = patterns.ioc_match(s, bogon_ip=True, just_network=jn)
                if len(st_value) > 0:
                    for ty, val in st_value.iteritems():
                        if taglist and ty not in tags:
                            tags[ty] = set()
                        if val == "":
                            asc_asc = unicodedata.normalize('NFKC', val).encode('ascii', 'ignore')
                            if len(asc_asc) < 1001:
                                res.add_tag(TAG_TYPE[ty], asc_asc, TAG_WEIGHT.LOW)
                                if taglist:
                                    tags[ty].add(asc_asc)
                        else:
                            for v in val:
                                if len(v) < 1001:
                                    res.add_tag(TAG_TYPE[ty], v, TAG_WEIGHT.LOW)
                                    if taglist:
                                        tags[ty].add(v)

        if taglist:
            return tags
        else:
            return

    # CIC: Call If Callable
    @staticmethod
    def cic(expression):
        """
        From 'base64dump.py' by Didier Stevens@https://DidierStevens.com
        """
        if callable(expression):
            return expression()
        else:
            return expression

    # IFF: IF Function
    @classmethod
    def iff(cls, expression, value_true, value_false):
        """
        From 'base64dump.py' by Didier Stevens@https://DidierStevens.com
        """
        if expression:
            return cls.cic(value_true)
        else:
            return cls.cic(value_false)

    # Ascii Dump
    @classmethod
    def ascii_dump(cls, data):
        return ''.join([cls.iff(ord(b) >= 32, b, '.') for b in data])

    @staticmethod
    def decode_bu(data, size):
        """
        Adjusted to take in to account byte, word, dword, qword
        """
        decoded = ''

        if size == 2:
            while data != '':
                decoded += binascii.a2b_hex(data[2:4])
                data = data[4:]
        if size == 4:
            while data != '':
                decoded += binascii.a2b_hex(data[4:6]) + binascii.a2b_hex(data[2:4])
                data = data[6:]
        if size == 8:
            while data != '':
                decoded += binascii.a2b_hex(data[8:10]) + binascii.a2b_hex(data[6:8]) + \
                           binascii.a2b_hex(data[4:6]) + binascii.a2b_hex(data[2:4])
                data = data[10:]
        if size == 16:
            while data != '':
                decoded += binascii.a2b_hex(data[16:18]) + binascii.a2b_hex(data[14:16]) + \
                           binascii.a2b_hex(data[12:14]) + binascii.a2b_hex(data[10:12]) + \
                           binascii.a2b_hex(data[8:10]) + binascii.a2b_hex(data[6:8]) + \
                           binascii.a2b_hex(data[4:6]) + binascii.a2b_hex(data[2:4])
                data = data[18:]

        return decoded

    @staticmethod
    def unicode_longest_string(lisdata):

        maxstr = len(max(lisdata, key=len))
        newstr = ""

        # Test if all match size of longest string (if by chance the data was separated by a character --i.e. ','--).
        # if true, combine all data and return string,
        # else return longest string if greater than 50 bytes,
        # else return empty string

        if all(len(i) == maxstr for i in lisdata):
            for i in lisdata:
                newstr += i
            return newstr
        elif maxstr > 50:
            return max(lisdata, key=len)
        else:
            return newstr

    def decode_encoded_udata(self, request, encoding, data):
        """
        Some code taken from bas64dump.py. Adjusted for different hex lengths.
        """
        decoded_list = []
        shalist = []
        decoded_res = []

        qword = re.compile(r'(?:'+re.escape(encoding)+'[A-Fa-f0-9]{16})+')
        dword = re.compile(r'(?:'+re.escape(encoding)+'[A-Fa-f0-9]{8})+')
        word = re.compile(r'(?:'+re.escape(encoding)+'[A-Fa-f0-9]{4})+')
        by = re.compile(r'(?:'+re.escape(encoding)+'[A-Fa-f0-9]{2})+')

        qbu = re.findall(qword, data)
        if len(qbu) > 0:
            qlstr = self.unicode_longest_string(qbu)
            if len(qlstr) > 50:
                decoded_list.append((self.decode_bu(qlstr, size=16), qlstr[:200]))
        dbu = re.findall(dword, data)
        if len(dbu) > 0:
            dlstr = self.unicode_longest_string(dbu)
            if len(dlstr) > 50:
                decoded_list.append((self.decode_bu(dlstr, size=8), dlstr[:200]))
        wbu = re.findall(word, data)
        if len(wbu) > 0:
            wlstr = self.unicode_longest_string(wbu)
            if len(wlstr) > 50:
                decoded_list.append((self.decode_bu(wlstr, size=4), wlstr[:200]))
        bbu = re.findall(by, data)
        if len(bbu) > 0:
            blstr = self.unicode_longest_string(bbu)
            if len(blstr) > 50:
                decoded_list.append((self.decode_bu(blstr, size=2), blstr[:200]))

        filtered_list = filter(lambda x: len(x[0]) > 30, decoded_list)

        for decoded in filtered_list:
            uniq_char = ''.join(set(decoded[0]))
            if len(decoded[0]) >= 500:
                if len(uniq_char) > 20:
                    sha256hash = hashlib.sha256(decoded[0]).hexdigest()
                    shalist.append(sha256hash)
                    udata_file_path = os.path.join(self.working_directory, "{0}_enchex_{1}_decoded"
                                               .format(sha256hash[0:10], encoding))
                    request.add_extracted(udata_file_path, "Extracted unicode file during FrankenStrings analysis.")
                    with open(udata_file_path, 'wb') as unibu_file:
                        unibu_file.write(decoded[0])
                        self.log.debug("Submitted dropped file for analysis: %s" % udata_file_path)
            else:
                if len(uniq_char) > 6:
                    decoded_res.append((hashlib.sha256(decoded[0]).hexdigest(), len(decoded), decoded[1], decoded[0]))

        return shalist, decoded_res

    # Base64 Parse
    def b64(self, request, b64_string):
        """
        Using some selected code from 'base64dump.py' by Didier Stevens@https://DidierStevens.com
        """
        results = {}
        if len(b64_string) >= 16 and len(b64_string) % 4 == 0:
            try:
                base64data = binascii.a2b_base64(b64_string)
                sha256hash = hashlib.sha256(base64data).hexdigest()
                # Search for embedded files of interest
                if 800 < len(base64data) < 8000000:
                    m = magic.Magic(mime=True)
                    mag = magic.Magic()
                    ftype = m.from_buffer(base64data)
                    mag_ftype = mag.from_buffer(base64data)
                    for ft in self.filetypes:
                        if (ft in ftype and not 'octet-stream' in ftype) or ft in mag_ftype:
                            b64_file_path = os.path.join(self.working_directory, "{}_b64_decoded"
                                                     .format(sha256hash[0:10]))
                            request.add_extracted(b64_file_path, "Extracted b64 file during FrankenStrings analysis.")
                            with open(b64_file_path, 'wb') as b64_file:
                                b64_file.write(base64data)
                                self.log.debug("Submitted dropped file for analysis: %s" % b64_file_path)

                            results[sha256hash] = [len(b64_string), b64_string[0:50],
                                                   "[Possible file contents. See extracted files.]", ""]
                            return results

                if all(ord(c) < 128 for c in base64data):
                    asc_b64 = self.ascii_dump(base64data)
                    # If data has less then 7 uniq chars then ignore
                    uniq_char = ''.join(set(asc_b64))
                    if len(uniq_char) > 6:
                        results[sha256hash] = [len(b64_string), b64_string[0:50], asc_b64, base64data]
            except:
                return results
        return results

    def unhexlify_ascii(self, request, data, tag, patterns, res):
        """
        Plain ascii hex conversion.
        '"""
        filefound = False
        tags = {}
        if len(data) % 2 != 0:
            data = data[:-1]
        try:
            binstr = binascii.unhexlify(data)
        except Exception as e:
            return filefound, tags
        # If data has less than 7 uniq chars return
        uniq_char = ''.join(set(binstr))
        if len(uniq_char) < 7:
            return filefound, tags
        # If data is greater than 500 bytes create extracted file
        if len(binstr) > 500:
            if len(uniq_char) < 20:
                return filefound, tags
            filefound = True
            sha256hash = hashlib.sha256(binstr).hexdigest()
            ascihex_file_path = os.path.join(self.working_directory, "{}_asciihex_decoded"
                                                 .format(sha256hash[0:10]))
            request.add_extracted(ascihex_file_path, "Extracted ascii-hex file during FrankenStrings analysis.")
            with open(ascihex_file_path, 'wb') as fh:
                    fh.write(binstr)
            return filefound, tags
        # Else look for patterns
        tags = self.ioc_to_tag(binstr, patterns, res, taglist=True, st_max_length=1000)
        if len(tags) > 0:
            return filefound, tags
        # Else look for small XOR encoded strings in code files
        if 20 < len(binstr) <= 128 and tag.startswith('code/'):
            xresult = bbcrack(binstr, level='small_string')
            if len(xresult) > 0:
                for transform, regex, match in xresult:
                    if regex.startswith('EXE_'):
                        tags['BB_PESTUDIO_BLACKLIST_STRING'] = {data: [match, transform]}
                    else:
                        tags["BB_{}" .format(regex)] = {data: [match, transform]}
                    return filefound, tags
        return filefound, tags

    def unhexlify_rtf(self, request, data):
        """
        RTF objdata ascii hex extract. Inspired by Talos blog post "How Malformed RTF Defeats Security Engines", and
        help from information in http://www.decalage.info/rtf_tricks. This is a backup to the oletools service.
        Will need more work.
        """
        result = []
        try:
            # Get objdata
            while data.find("\\objdata") != -1:

                obj = data.find("\\objdata")
                data = data[obj:]

                d = ""
                bcount = -1
                # Walk the objdata item and extract until 'real' closing brace reached.
                while bcount != 0:
                    if len(data) == 0:
                        # Did not find 'real' closing brace
                        return result
                    else:
                        c = data[0]
                        if c == '{':
                            bcount -= 1
                        if c == '}':
                            bcount += 1
                        d += c
                        data = data[1:]

                # Transform the data to remove any potential obfuscation:
                # 1. Attempt to find OLESAVETOSTREAM serial string (01050000 02000000 = "OLE 1.0 object")and remove all
                # characters up to doc header if found. This section will need to be improved later.
                olesavetostream = re.compile(r"^\\objdata.{0,2000}"
                                             r"0[\s]*1[\s]*0[\s]*5[\s]*0[\s]*0[\s]*0[\s]*0[\s]*"
                                             r"0[\s]*2[\s]*0[\s]*0[\s]*0[\s]*0",
                                             re.DOTALL)
                if re.search(olesavetostream, d):
                    docstart = d[:2011].upper().find("D0CF11E0")
                    if docstart != -1:
                        d = d[docstart:]
                # 2. Transform any embedded binary data
                if d.find("\\bin") != -1:
                    binreg = re.compile(r"\\bin[0]{0,250}[1-9]{0,4}")
                    for b in re.findall(binreg, d):
                        blen = re.sub("[a-z0]{0,4}", "", b[-4:])
                        rstr = re.escape(b)+"[\s]*"+".{"+blen+"}"
                        d = re.sub(rstr, str(rstr[-int(blen):].encode('hex')), d)
                # 3. Remove remaining control words
                d = re.sub(r"\\[A-Za-z0-9]+[\s]*", "", d)
                # 4. Remove any other characters that are not ascii hex
                d = re.sub("[ -/:-@\[-`{-~g-zG-Z\s\x00]", "", ''.join([x for x in d if ord(x) < 128]))

                # Convert the ascii hex and extract file
                if len(d) > 0:
                    if len(d) % 2 != 0:
                        d = d[:-1]
                    bstr = binascii.unhexlify(d)
                    sha256hash = hashlib.sha256(bstr).hexdigest()
                    ascihex_path = os.path.join(self.working_directory, "{}_rtfobj_hex_decoded"
                                                .format(sha256hash[0:10]))
                    request.add_extracted(ascihex_path, "Extracted rtf objdata ascii hex file during "
                                                        "FrankenStrings analysis.")
                    with open(ascihex_path, 'wb') as fh:
                        fh.write(bstr)
                    result.append(sha256hash)
        except:
            result = []
        return result

    # Executable extraction
    def pe_dump(self, request, temp_file, offset):
        """
        Use PEFile application to find the end of the file (biggest section length wins). Else if PEFile fails, extract
        from offset all the way to the end of the initial file (granted, this is uglier).
        """
        try:
            with open(temp_file, "rb") as f:
                mm = mmap.mmap(f.fileno(), 0, access=mmap.ACCESS_READ)

            pedata = mm[offset:]

            try:
                peinfo = pefile.PE(data=pedata)
                lsize = 0
                pefile.PE()
                for section in peinfo.sections:
                    size = section.PointerToRawData + section.SizeOfRawData
                    if size > lsize:
                        lsize = size
                if lsize > 0:
                    pe_extract = pedata[0:lsize]
                else:
                    pe_extract = pedata
            except:
                pe_extract = pedata

            xpe_file_path = os.path.join(self.working_directory, "{}_xorpe_decoded"
                                     .format(hashlib.sha256(pe_extract).hexdigest()[0:10]))
            request.add_extracted(xpe_file_path, "Extracted xor file during FrakenStrings analysis.")
            with open(xpe_file_path, 'wb') as exe_file:
                exe_file.write(pe_extract)
                self.log.debug("Submitted dropped file for analysis: %s" % xpe_file_path)
        finally:
            try:
                mm.close()
            except:
                return

    # Flare Floss Methods:
    @staticmethod
    def sanitize_string_for_printing(s):
        """
        Copyright FireEye Labs
        Extracted code from FireEye Flare-Floss source code found here:
        http://github.com/fireeye/flare-floss
        Return sanitized string for printing.
        :param s: input string
        :return: sanitized string
        """
        try:
            sanitized_string = s.encode('unicode_escape')
            sanitized_string = sanitized_string.replace('\\\\', '\\')  # print single backslashes
            sanitized_string = "".join(c for c in sanitized_string if c in string.printable)
            return sanitized_string
        except:
            return

    @staticmethod
    def filter_unique_decoded(decoded_strings):
        """
        Copyright FireEye Labs
        Extracted code from FireEye Flare-Floss source code found here:
        http://github.com/fireeye/flare-floss
        """
        try:
            unique_values = set()
            originals = []
            for decoded in decoded_strings:
                hashable = (decoded.va, decoded.s, decoded.decoded_at_va, decoded.fva)
                if hashable not in unique_values:
                    unique_values.add(hashable)
                    originals.append(decoded)
            return originals
        except:
            return
        
    @staticmethod
    def decode_strings(vw, function_index, decoding_functions_candidates):
        """
        Copyright FireEye Labs
        Extracted code from FireEye Flare-Floss source code found here:
        http://github.com/fireeye/flare-floss
        FLOSS string decoding algorithm
        :param vw: vivisect workspace
        :param function_index: function data
        :param decoding_functions_candidates: identification manager
        :return: list of decoded strings ([DecodedString])
        """
<<<<<<< HEAD
         decoded_strings = []

         try:
             with alarm_clock(60):
                 from floss import string_decoder
                 for fva, _ in decoding_functions_candidates:
                     for ctx in string_decoder.extract_decoding_contexts(vw, fva):
                         for delta in string_decoder.emulate_decoding_routine(vw, function_index, fva, ctx):
                             for delta_bytes in string_decoder.extract_delta_bytes(delta, ctx.decoded_at_va, fva):
                                 for decoded_string in string_decoder.extract_strings(delta_bytes):
                                     decoded_strings.append(decoded_string)
         except:
             pass
         finally:
             return decoded_strings or None
=======
        decoded_strings = []

        try:
            with alarm_clock(60):
                from floss import string_decoder
                for fva, _ in decoding_functions_candidates:
                    for ctx in string_decoder.extract_decoding_contexts(vw, fva):
                        for delta in string_decoder.emulate_decoding_routine(vw, function_index, fva, ctx):
                            for delta_bytes in string_decoder.extract_delta_bytes(delta, ctx.decoded_at_va, fva):
                                for decoded_string in string_decoder.extract_strings(delta_bytes):
                                    decoded_strings.append(decoded_string)
        except:
            pass
        finally:
            return decoded_strings or None
>>>>>>> bf8586df

    @staticmethod
    def get_all_plugins():
        """
        Copyright FireEye Labs
        Extracted code from FireEye Flare-Floss source code found here:
        http://github.com/fireeye/flare-floss
        Return all plugins to be run.
        """
        try:
            from floss.interfaces import DecodingRoutineIdentifier
            from floss.plugins import arithmetic_plugin, function_meta_data_plugin, library_function_plugin
            ps = DecodingRoutineIdentifier.implementors()
            if len(ps) == 0:
                ps.append(function_meta_data_plugin.FunctionCrossReferencesToPlugin())
                ps.append(function_meta_data_plugin.FunctionArgumentCountPlugin())
                ps.append(function_meta_data_plugin.FunctionIsThunkPlugin())
                ps.append(function_meta_data_plugin.FunctionBlockCountPlugin())
                ps.append(function_meta_data_plugin.FunctionInstructionCountPlugin())
                ps.append(function_meta_data_plugin.FunctionSizePlugin())
                ps.append(function_meta_data_plugin.FunctionRecursivePlugin())
                ps.append(library_function_plugin.FunctionIsLibraryPlugin())
                ps.append(arithmetic_plugin.XORPlugin())
                ps.append(arithmetic_plugin.ShiftPlugin())
            return ps
        except:
            return

# --- Execute ----------------------------------------------------------------------------------------------------------

    def execute(self, request):
        """
        Main Module.
        """
        result = Result()
        request.result = result
        patterns = PatternMatch()

        # Filters for submission modes. Change at will! (Listed in order of use)
        if request.deep_scan:
            # Maximum size of submitted file to run this service:
            max_size = 8000000
            # String length minimum
            # Used in basic ASCII and UNICODE modules. Also the filter size for any code that sends strings
            # to patterns.py
            # String length maximum
            # Used in basic ASCII and UNICODE modules:
            max_length = 1000000
            # String list maximum size
            # List produced by basic ASCII and UNICODE module results and will determine
            # if patterns.py will only evaluate network IOC patterns:
            st_max_size = 1000000
            # BBcrack maximum size of submitted file to run module:
            bb_max_size = 200000
            # Flare Floss  maximum size of submitted file to run encoded/stacked string modules:
            ff_max_size = 200000
            # Flare Floss minimum string size for encoded/stacked string modules:
            ff_enc_min_length = 7
            ff_stack_min_length = 7
        else:
            max_size = 3000000
            max_length = 300
            st_max_size = 0
            bb_max_size = 200000
            ff_max_size = 200000
            ff_enc_min_length = 7
            ff_stack_min_length = 7

        # Begin analysis

        if (request.task.size or 0) < max_size and not request.tag.startswith("archive/"):
            # Generate section in results set
            from floss import decoding_manager
            from floss import identification_manager as im, stackstrings
            from fuzzywuzzy import process
            from tabulate import tabulate
            import viv_utils

            b64_al_results = []
            encoded_al_results = []
            encoded_al_tags = set()
            stacked_al_results = []
            xor_al_results = []
            unicode_al_results = {}
            unicode_al_dropped_results = []
            asciihex_file_found = False
            asciihex_dict = {}
            asciihex_bb_dict = {}
            rtf_al_results = []

# --- Generate Results -------------------------------------------------------------------------------------------------
            # Static strings -- all file types

            alfile = request.download()
            res = (ResultSection(SCORE.LOW, "FrankenStrings Detected Strings of Interest:",
                                 body_format=TEXT_FORMAT.MEMORY_DUMP))

            with open(alfile, "rb") as f:
                file_data = f.read()

            # Find ASCII & Unicode IOC Strings
            file_plainstr_iocs = self.ioc_to_tag(file_data, patterns, res, taglist=True, check_length=True,
                                                 strs_max_size=st_max_size, st_max_length=max_length)

            # Find Base64 encoded strings and files of interest
            for b64_tuple in re.findall('(([\x20]{0,2}[A-Za-z0-9+/]{10,}={0,2}[\r]?[\n]?){2,})', file_data):
                b64_string = b64_tuple[0].replace('\n', '').replace('\r', '').replace(' ', '')
                uniq_char = ''.join(set(b64_string))
                if len(uniq_char) > 6:
                    b64result = self.b64(request, b64_string)
                    if len(b64result) > 0:
                        b64_al_results.append(b64result)

            # UTF-16 strings
            for ust in strings.extract_unicode_strings(file_data, n=self.st_min_length):
                for b64_tuple in re.findall('(([\x20]{0,2}[A-Za-z0-9+/]{10,}={0,2}[\r]?[\n]?){2,})', ust.s):
                    b64_string = b64_tuple[0].decode('utf-8').replace('\n', '').replace('\r', '').replace(' ', '')
                    uniq_char = ''.join(set(b64_string))
                    if len(uniq_char) > 6:
                        b64result = self.b64(request, b64_string)
                        if len(b64result) > 0:
                            b64_al_results.append(b64result)

            # Balbuzard's bbcrack XOR'd strings to find embedded patterns/PE files of interest
            xresult = []
            if (request.task.size or 0) < bb_max_size:
                if request.deep_scan:
                    xresult = bbcrack(file_data, level=2)
                else:
                    xresult = bbcrack(file_data, level=1)

                xindex = 0
                for transform, regex, offset, score, smatch in xresult:
                    if regex == 'EXE_HEAD':
                        xindex += 1
                        xtemp_file = os.path.join(self.working_directory, "EXE_HEAD_{0}_{1}_{2}.unXORD"
                                                  .format(xindex, offset, score))
                        with open(xtemp_file, 'wb') as xdata:
                            xdata.write(smatch)
                        self.pe_dump(request, xtemp_file, offset)
                        xor_al_results.append('%-20s %-7s %-7s %-50s' % (str(transform), offset, score,
                                                                         "[PE Header Detected. See Extracted files]"))
                    else:
                        xor_al_results.append('%-20s %-7s %-7s %-50s' % (str(transform), offset, score, smatch))

            # Unicode/Hex Strings -- Non-executable files
            if not request.tag.startswith("executable/"):
                for hes in self.hexencode_strings:
                    hes_regex = re.compile(re.escape(hes) + '[A-Fa-f0-9]{2}')
                    if re.search(hes_regex, file_data) is not None:
                        uhash, unires = self.decode_encoded_udata(request, hes, file_data)
                        if len(uhash) > 0:
                            for usha in uhash:
                                unicode_al_dropped_results.append('{0}_{1}' .format(usha, hes))
                        if len(unires) > 0:
                            for i in unires:
                                unicode_al_results[i[0]] = [i[1], i[2], i[3]]

                for hex_tuple in re.findall('(([0-9a-fA-F]{2}){30,})', file_data):
                    hex_string = hex_tuple[0]
                    afile_found, asciihex_results = self.unhexlify_ascii(request, hex_string, request.tag, patterns,
                                                                         res)
                    if afile_found:
                        asciihex_file_found = True
                    if asciihex_results != "":
                        for ask, asi in asciihex_results.iteritems():
                            if ask.startswith('BB_'):
                                ask = ask.split('_', 1)[1]
                                if ask not in asciihex_bb_dict:
                                    asciihex_bb_dict[ask] = []
                                asciihex_bb_dict[ask].append(asi)
                            else:
                                if ask not in asciihex_dict:
                                    asciihex_dict[ask] = []
                                asciihex_dict[ask].append(asi)

                # RTF object data hex
                if file_data.find("\\objdata") != -1:
                    rtf_al_results = self.unhexlify_rtf(request, file_data)

            # Encoded/Stacked strings -- Windows executable file types
            if (request.task.size or 0) < ff_max_size:

                m = magic.Magic()
                file_magic = m.from_buffer(file_data)

                if request.tag.startswith("executable/windows/") and not file_magic.endswith("compressed"):

                    try:
                        vw = viv_utils.getWorkspace(alfile, should_save=False)
                    except:
                        vw = False

                    if vw:
                        try:
                            selected_functions = set(vw.getFunctions())
                            selected_plugins = self.get_all_plugins()

                            # Encoded strings
                            decoding_functions_candidates = im.identify_decoding_functions(vw, selected_plugins,
                                                                                       selected_functions)
                            candidates = decoding_functions_candidates.get_top_candidate_functions(10)
                            function_index = viv_utils.InstructionFunctionIndex(vw)
                            decoded_strings = self.decode_strings(vw, function_index, candidates)
                            decoded_strings = self.filter_unique_decoded(decoded_strings)

                            long_strings = filter(lambda l_ds: len(l_ds.s) >= ff_enc_min_length, decoded_strings)

                            for ds in long_strings:
                                s = self.sanitize_string_for_printing(ds.s)
                                if ds.characteristics["location_type"] == decoding_manager.LocationType.STACK:
                                    offset_string = "[STACK]"
                                elif ds.characteristics["location_type"] == decoding_manager.LocationType.HEAP:
                                    offset_string = "[HEAP]"
                                else:
                                    offset_string = hex(ds.va or 0)
                                encoded_al_results.append((offset_string, hex(ds.decoded_at_va), s))
                                encoded_al_tags.add(s)

                            # Stacked Strings
                            # s.s = stacked string
                            # s.fva = Function
                            # s.frame_offset = Frame Offset
                            stack_strings = list(set(stackstrings.extract_stackstrings(vw, selected_functions)))
                            # Final stacked result list
                            if len(stack_strings) > 0:
                                # Filter min string length
                                extracted_strings = \
                                    list(filter(lambda l_s: len(l_s.s) >= ff_stack_min_length, stack_strings))

                                # Set up list to ensure stacked strings are not compared twice
                                picked = set()
                                # Create namedtuple for groups of like-stacked strings
                                al_tuples = namedtuple('Group', 'stringl funoffl')

                                # Create set of stacked strings for fuzzywuzzy to compare
                                choices = set()
                                for s in extracted_strings:
                                    choices.add(s.s)

                                # Begin Comparison
                                for s in extracted_strings:
                                    if s.s in picked:
                                        pass
                                    else:
                                        # Add stacked string to used-value list (picked)
                                        picked.add(s.s)
                                        # Create lists for 'strings' and 'function:frame offset' results
                                        sstrings = []
                                        funoffs = []
                                        # Append initial stacked string tuple values to lists
                                        indexnum = 1
                                        sstrings.append('{0}:::{1}' .format(indexnum, s.s.encode()))
                                        funoffs.append('{0}:::{1}:{2}' .format(indexnum, hex(s.fva),
                                                                               hex(s.frame_offset)))
                                        # Use fuzzywuzzy process module to compare initial stacked string to remaining
                                        # stack string values
                                        like_ss = process.extract(s.s, choices, limit=50)

                                        if len(like_ss) > 0:
                                            # Filter scores in like_ss with string compare scores less than 75
                                            filtered_likess = filter(lambda ls: ls[1] > 74, like_ss)
                                            if len(filtered_likess) > 0:
                                                for likestring in filtered_likess:
                                                    for subs in extracted_strings:
                                                        if subs == s or subs.s != likestring[0]:
                                                            pass
                                                        else:
                                                            indexnum += 1
                                                            # Add all similar strings to picked list and remove from
                                                            # future comparison list (choices)
                                                            picked.add(subs.s)
                                                            if subs.s in choices:
                                                                choices.remove(subs.s)
                                                            # For all similar stacked strings add values to lists
                                                            sstrings.append('{0}:::{1}' .format(indexnum,
                                                                                                subs.s.encode()))
                                                            funoffs.append('{0}:::{1}:{2}'
                                                                           .format(indexnum, hex(subs.fva),
                                                                                   hex(subs.frame_offset)))

                                        # Remove initial stacked string from comparison list (choices)
                                        if s.s in choices:
                                            choices.remove(s.s)
                                        # Create namedtuple to add to final results
                                        fuzresults = al_tuples(stringl=sstrings, funoffl=funoffs)
                                        # Add namedtuple to final result list
                                        stacked_al_results.append(fuzresults)
                        except:
                            pass
# --- Store Results ----------------------------------------------------------------------------------------------------

            if len(file_plainstr_iocs) > 0 \
                    or len(b64_al_results) > 0 \
                    or len(xor_al_results) > 0 \
                    or len(encoded_al_results) > 0 \
                    or len(stacked_al_results) > 0 \
                    or len(unicode_al_results) > 0 or len(unicode_al_dropped_results) > 0\
                    or asciihex_file_found or len(asciihex_dict) > 0 or len(asciihex_bb_dict) \
                    or len(rtf_al_results) > 0:

                # Store ASCII String Results
                if len(file_plainstr_iocs) > 0:
                    ascii_res = (ResultSection(SCORE.NULL, "FLARE FLOSS Plain IOC Strings:",
                                               body_format=TEXT_FORMAT.MEMORY_DUMP,
                                               parent=res))
                    for k, l in sorted(file_plainstr_iocs.iteritems()):
                        for i in sorted(l):
                            ascii_res.add_line("Found %s string: %s" % (k.replace("_", " "), i))

                # Store B64 Results
                if len(b64_al_results) > 0:
                    b64_res = (ResultSection(SCORE.NULL, "Base64 Strings:", parent=res))
                    b64index = 0
                    for b64dict in b64_al_results:
                        for b64k, b64l in b64dict.iteritems():
                            b64index += 1
                            sub_b64_res = (ResultSection(SCORE.NULL, "Result {}" .format(b64index), parent=b64_res))
                            sub_b64_res.add_line('BASE64 TEXT SIZE: {}' .format(b64l[0]))
                            sub_b64_res.add_line('BASE64 SAMPLE TEXT: {}[........]' .format(b64l[1]))
                            sub_b64_res.add_line('DECODED SHA256: {}'.format(b64k))
                            subb_b64_res = (ResultSection(SCORE.NULL, "DECODED ASCII DUMP:",
                                                          body_format=TEXT_FORMAT.MEMORY_DUMP, parent=sub_b64_res))
                            subb_b64_res.add_line('{}' .format(b64l[2]))
                            if b64l[3] != "":
                                self.ioc_to_tag(b64l[3], patterns, res, st_max_length=1000)


                # Store XOR embedded results
                # Result Graph:
                if len(xor_al_results) > 0:
                    x_res = (ResultSection(SCORE.NULL, "BBCrack XOR'd Strings:", body_format=TEXT_FORMAT.MEMORY_DUMP,
                                           parent=res))
                    xformat_string = '%-20s %-7s %-7s %-50s'
                    xcolumn_names = ('Transform', 'Offset', 'Score', 'Decoded String')
                    x_res.add_line(xformat_string % xcolumn_names)
                    x_res.add_line(xformat_string % tuple(['-' * len(s) for s in xcolumn_names]))
                    for xst in xor_al_results:
                        x_res.add_line(xst)
                # Result Tags:
                for transform, regex, offset, score, smatch in xresult:
                    if not regex.startswith("EXE_"):
                        res.add_tag(TAG_TYPE[regex], smatch, TAG_WEIGHT.LOW)
                        res.add_tag(TAG_TYPE[regex], smatch, TAG_WEIGHT.LOW)

                # Store Unicode Encoded Data:
                if len(unicode_al_results) > 0 or len(unicode_al_dropped_results) > 0:
                    unicode_emb_res = (ResultSection(SCORE.NULL, "Found Unicode-Like Strings in Non-Executable:",
                                                     body_format=TEXT_FORMAT.MEMORY_DUMP,
                                                     parent=res))

                    if len(unicode_al_results) > 0:
                        unires_index = 0
                        for uk, ui in unicode_al_results.iteritems():
                            unires_index += 1
                            sub_uni_res = (ResultSection(SCORE.NULL, "Result {}".format(unires_index),
                                                          parent=unicode_emb_res))
                            sub_uni_res.add_line('ENCODED TEXT SIZE: {}'.format(ui[0]))
                            sub_uni_res.add_line('ENCODED SAMPLE TEXT: {}[........]'.format(ui[1]))
                            sub_uni_res.add_line('DECODED SHA256: {}'.format(uk))
                            subb_uni_res = (ResultSection(SCORE.NULL, "DECODED ASCII DUMP:",
                                                          body_format=TEXT_FORMAT.MEMORY_DUMP,
                                                          parent=sub_uni_res))
                            subb_uni_res.add_line('{}'.format(ui[2]))
                            # Look for IOCs of interest
                            self.ioc_to_tag(ui[2], patterns, res, st_max_length=1000)

                    if len(unicode_al_dropped_results) > 0:
                        for ures in unicode_al_dropped_results:
                            uhas = ures.split('_')[0]
                            uenc = ures.split('_')[1]
                            unicode_emb_res.add_line("Extracted over 50 bytes of possible embedded unicode with {0} "
                                                     "encoding. SHA256: {1}. See extracted files." .format(uenc, uhas))
                # Store Ascii Hex Encoded Data:
                if asciihex_file_found:

                    asciihex_emb_res = (ResultSection(SCORE.NULL, "Found Large Ascii Hex Strings in Non-Executable:",
                                                      body_format=TEXT_FORMAT.MEMORY_DUMP,
                                                      parent=res))
                    asciihex_emb_res.add_line("Extracted possible ascii-hex object(s). See extracted files.")

                if len(asciihex_dict) > 0:
                    asciihex_res = (ResultSection(SCORE.NULL, "ASCII HEX DECODED IOC Strings:",
                                                  body_format=TEXT_FORMAT.MEMORY_DUMP,
                                                  parent=res))
                    for k, l in sorted(asciihex_dict.iteritems()):
                        for i in l:
                            for ii in i:
                                asciihex_res.add_line("Found %s decoded HEX string: %s" % (k.replace("_", " "), ii))

                if len(asciihex_bb_dict) > 0:
                    asciihex_res = (ResultSection(SCORE.NULL, "ASCII HEX AND XOR DECODED IOC Strings:",
                                                  parent=res))
                    xindex = 0
                    for k, l in sorted(asciihex_bb_dict.iteritems()):
                        for i in l:
                            for kk, ii in i.iteritems():
                                xindex += 1
                                asx_res = (ResultSection(SCORE.NULL, "Result {}" .format(xindex),
                                                         parent=asciihex_res))
                                asx_res.add_line("Found %s decoded HEX string, masked with transform %s:"
                                                 % (k.replace("_", " "), ii[1]))
                                asx_res.add_line("Decoded XOR string:")
                                asx_res.add_line(ii[0])
                                asx_res.add_line("Original ASCII HEX String:")
                                asx_res.add_line(kk)
                                res.add_tag(TAG_TYPE[k], ii[0], TAG_WEIGHT.LOW)

                # Store RTF Objdata Encoded Data:
                if len(rtf_al_results) > 0:
                    rtfobjdata_emb_res = (ResultSection(SCORE.NULL, "Found RTF Objdata Strings in Non-Executable:",
                                                        body_format=TEXT_FORMAT.MEMORY_DUMP,
                                                        parent=res))
                    for rres in rtf_al_results:
                        rtfobjdata_emb_res.add_line("Extracted possible RTF objdata objects. SHA256: {}. "
                                                    "See extracted files." .format(rres))

                # Store Encoded String Results
                if len(encoded_al_results) > 0:
                    encoded_res = (ResultSection(SCORE.NULL, "FLARE FLOSS Decoded Strings:",
                                                 body_format=TEXT_FORMAT.MEMORY_DUMP,
                                                 parent=res))
                    encoded_res.add_line(tabulate(encoded_al_results, headers=["Offset", "Called At", "String"]))
                    # Create AL tag for each unique decoded string
                    for st in encoded_al_tags:
                        res.add_tag(TAG_TYPE['FILE_DECODED_STRING'], st[0:75], TAG_WEIGHT.LOW)
                        # Create tags for strings matching indicators of interest
                        if len(st) >= self.st_min_length:
                            self.ioc_to_tag(st, patterns, res, st_max_length=1000)

                # Store Stacked String Results
                if len(stacked_al_results) > 0:
                    stacked_res = (ResultSection(SCORE.NULL, "FLARE FLOSS Stacked Strings:",
                                                 body_format=TEXT_FORMAT.MEMORY_DUMP, parent=res))
                    for s in sorted(stacked_al_results):
                        groupname = re.sub(r'^[0-9]+:::', '', min(s.stringl, key=len))
                        group_res = (ResultSection(SCORE.NULL, "Group:'{0}' Strings:{1}" .format(groupname,
                                                                                                 len(s.stringl)),
                                                   body_format=TEXT_FORMAT.MEMORY_DUMP, parent=stacked_res))
                        group_res.add_line("String List:\n{0}\nFunction:Offset List:\n{1}"
                                           .format(re.sub(r'(^\[|\]$)', '', str(s.stringl)),
                                                   re.sub(r'(^\[|\]$)', '', str(s.funoffl))))
                        # Create tags for strings matching indicators of interest
                        for st in s.stringl:
                            extract_st = re.sub(r'^[0-9]+:::', '', st)
                            if len(extract_st) >= self.st_min_length:
                                self.ioc_to_tag(extract_st, patterns, res, st_max_length=1000)

                result.add_result(res)<|MERGE_RESOLUTION|>--- conflicted
+++ resolved
@@ -483,23 +483,6 @@
         :param decoding_functions_candidates: identification manager
         :return: list of decoded strings ([DecodedString])
         """
-<<<<<<< HEAD
-         decoded_strings = []
-
-         try:
-             with alarm_clock(60):
-                 from floss import string_decoder
-                 for fva, _ in decoding_functions_candidates:
-                     for ctx in string_decoder.extract_decoding_contexts(vw, fva):
-                         for delta in string_decoder.emulate_decoding_routine(vw, function_index, fva, ctx):
-                             for delta_bytes in string_decoder.extract_delta_bytes(delta, ctx.decoded_at_va, fva):
-                                 for decoded_string in string_decoder.extract_strings(delta_bytes):
-                                     decoded_strings.append(decoded_string)
-         except:
-             pass
-         finally:
-             return decoded_strings or None
-=======
         decoded_strings = []
 
         try:
@@ -515,7 +498,6 @@
             pass
         finally:
             return decoded_strings or None
->>>>>>> bf8586df
 
     @staticmethod
     def get_all_plugins():
